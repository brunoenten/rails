--- conflicted
+++ resolved
@@ -1,13 +1,9 @@
-<<<<<<< HEAD
-*   PostgreSQL `reset_pk_sequence!` respects schemas. Fixes #14719.
-=======
 *   Fixed `columns_for_distinct` of postgresql adapter to work correctly
     with orders without sort direction modifiers.
 
     *Nikolay Kondratyev*
 
-*   Assign inet/cidr attribute with `nil` value for invalid address.
->>>>>>> 1cb52a17
+*   PostgreSQL `reset_pk_sequence!` respects schemas. Fixes #14719.
 
     *Yves Senn*
 
