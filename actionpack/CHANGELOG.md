--- conflicted
+++ resolved
@@ -1,4 +1,8 @@
-<<<<<<< HEAD
+*   Add `params` option to `button_to` form helper, which renders the given hash
+    as hidden form fields.
+
+    *Andy Waite*
+
 *   Make assets helpers work in the controllers like it works in the views.
 
     Example:
@@ -86,12 +90,6 @@
 *   Separate Action View completely from Action Pack.
 
     *Łukasz Strzałkowski*
-=======
-*   Add `params` option to `button_to` form helper, which renders the given hash
-    as hidden form fields.
-
-    *Andy Waite*
->>>>>>> e6e0579d
 
 *   Development mode exceptions are rendered in text format in case of XHR request.
 
