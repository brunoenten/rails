# coding:utf-8
require "isolation/abstract_unit"
require "active_support/core_ext/string/strip"

module ApplicationTests
  class RakeTest < ActiveSupport::TestCase
    include ActiveSupport::Testing::Isolation

    def setup
      build_app
      boot_rails
      FileUtils.rm_rf("#{app_path}/config/environments")
    end

    def teardown
      teardown_app
    end

    def test_gems_tasks_are_loaded_first_than_application_ones
      app_file "lib/tasks/app.rake", <<-RUBY
        $task_loaded = Rake::Task.task_defined?("db:create:all")
      RUBY

      require "#{app_path}/config/environment"
      ::Rails.application.load_tasks
      assert $task_loaded
    end

    def test_environment_is_required_in_rake_tasks
      app_file "config/environment.rb", <<-RUBY
        SuperMiddleware = Struct.new(:app)

        AppTemplate::Application.configure do
          config.middleware.use SuperMiddleware
        end

        AppTemplate::Application.initialize!
      RUBY

      assert_match("SuperMiddleware", Dir.chdir(app_path){ `rake middleware` })
    end

    def test_initializers_are_executed_in_rake_tasks
      add_to_config <<-RUBY
        initializer "do_something" do
          puts "Doing something..."
        end

        rake_tasks do
          task do_nothing: :environment do
          end
        end
      RUBY

      output = Dir.chdir(app_path){ `rake do_nothing` }
      assert_match "Doing something...", output
    end

    def test_does_not_explode_when_accessing_a_model_with_eager_load
      add_to_config <<-RUBY
        config.eager_load = true

        rake_tasks do
          task do_nothing: :environment do
            Hello.new.world
          end
        end
      RUBY

      app_file "app/models/hello.rb", <<-RUBY
      class Hello
        def world
          puts "Hello world"
        end
      end
      RUBY

      output = Dir.chdir(app_path){ `rake do_nothing` }
      assert_match "Hello world", output
    end

    def test_code_statistics_sanity
      assert_match "Code LOC: 5     Test LOC: 0     Code to Test Ratio: 1:0.0",
        Dir.chdir(app_path){ `rake stats` }
    end

    def test_rake_test_uncommitted_always_find_git_in_parent_dir
      return "FIXME :'("
      app_name = File.basename(app_path)
      app_dir = File.dirname(app_path)
      moved_app_name = app_name + '_moved'

      Dir.chdir(app_dir) do
        # Go from "./app/" to "./app/app_moved"
        FileUtils.mv(app_name, moved_app_name)
        FileUtils.mkdir(app_name)
        FileUtils.mv(moved_app_name, app_name)
        # Initialize the git repository and start the test.
        Dir.chdir(app_name) do
          `git init`
          Dir.chdir(moved_app_name){ `rake db:migrate` }
          silence_stderr { Dir.chdir(moved_app_name) { `rake test:uncommitted` } }
          assert_equal 0, $?.exitstatus
        end
      end
    end

    def test_rake_test_uncommitted_fails_with_no_scm
      Dir.chdir(app_path){ `rake db:migrate` }
      Dir.chdir(app_path) do
        silence_stderr { `rake test:uncommitted` }
        assert_equal 1, $?.exitstatus
      end
    end

<<<<<<< HEAD
=======
    def test_rake_test_deprecation_messages
      Dir.chdir(app_path){ `rails generate scaffold user name:string` }
      Dir.chdir(app_path){ `rake db:migrate` }

      %w(run recent uncommitted models helpers units controllers functionals integration).each do |test_suit_name|
        output = Dir.chdir(app_path) { `rake test:#{test_suit_name} 2>&1` }
        assert_match(/DEPRECATION WARNING: `rake test:#{test_suit_name}` is deprecated/, output)
      end

      assert_match(/DEPRECATION WARNING: `rake test:single` is deprecated/,
        Dir.chdir(app_path) { `rake test:single TEST=test/models/user_test.rb 2>&1` })
    end

>>>>>>> 096ee159
    def test_rake_routes_calls_the_route_inspector
      app_file "config/routes.rb", <<-RUBY
        AppTemplate::Application.routes.draw do
          get '/cart', to: 'cart#show'
        end
      RUBY

      output = Dir.chdir(app_path){ `rake routes` }
      assert_equal "Prefix Verb URI Pattern     Controller#Action\ncart GET /cart(.:format) cart#show\n", output
    end

    def test_rake_routes_displays_message_when_no_routes_are_defined
      app_file "config/routes.rb", <<-RUBY
        AppTemplate::Application.routes.draw do
        end
      RUBY

      assert_equal <<-MESSAGE.strip_heredoc, Dir.chdir(app_path){ `rake routes` }
        You don't have any routes defined!

        Please add some routes in config/routes.rb.

        For more information about routes, see the Rails guide: http://guides.rubyonrails.org/routing.html.
      MESSAGE
    end

    def test_logger_is_flushed_when_exiting_production_rake_tasks
      add_to_config <<-RUBY
        rake_tasks do
          task log_something: :environment do
            Rails.logger.error("Sample log message")
          end
        end
      RUBY

      output = Dir.chdir(app_path){ `rake log_something RAILS_ENV=production && cat log/production.log` }
      assert_match "Sample log message", output
    end

    def test_loading_specific_fixtures
      Dir.chdir(app_path) do
        `rails generate model user username:string password:string;
         rails generate model product name:string;
         rake db:migrate`
      end

      require "#{rails_root}/config/environment"

      # loading a specific fixture
      errormsg = Dir.chdir(app_path) { `rake db:fixtures:load FIXTURES=products` }
      assert $?.success?, errormsg

      assert_equal 2, ::AppTemplate::Application::Product.count
      assert_equal 0, ::AppTemplate::Application::User.count
    end

    def test_loading_only_yml_fixtures
      Dir.chdir(app_path) do
        `rake db:migrate`
      end

      app_file "test/fixtures/products.csv", ""

      require "#{rails_root}/config/environment"
      errormsg = Dir.chdir(app_path) { `rake db:fixtures:load` }
      assert $?.success?, errormsg
    end

    def test_scaffold_tests_pass_by_default
      output = Dir.chdir(app_path) do
        `rails generate scaffold user username:string password:string;
         bundle exec rake db:migrate db:test:clone test`
      end

      assert_match(/7 tests, 13 assertions, 0 failures, 0 errors/, output)
      assert_no_match(/Errors running/, output)
    end

    def test_scaffold_with_references_columns_tests_pass_by_default
      output = Dir.chdir(app_path) do
        `rails generate scaffold LineItems product:references cart:belongs_to;
         bundle exec rake db:migrate db:test:clone test`
      end

      assert_match(/7 tests, 13 assertions, 0 failures, 0 errors/, output)
      assert_no_match(/Errors running/, output)
    end

    def test_db_test_clone_when_using_sql_format
      add_to_config "config.active_record.schema_format = :sql"
      output = Dir.chdir(app_path) do
        `rails generate scaffold user username:string;
         bundle exec rake db:migrate db:test:clone 2>&1 --trace`
      end
      assert_match(/Execute db:test:clone_structure/, output)
    end

    def test_db_test_prepare_when_using_sql_format
      add_to_config "config.active_record.schema_format = :sql"
      output = Dir.chdir(app_path) do
        `rails generate scaffold user username:string;
         bundle exec rake db:migrate db:test:prepare 2>&1 --trace`
      end
      assert_match(/Execute db:test:load_structure/, output)
    end

    def test_rake_dump_structure_should_respect_db_structure_env_variable
      Dir.chdir(app_path) do
        # ensure we have a schema_migrations table to dump
        `bundle exec rake db:migrate db:structure:dump DB_STRUCTURE=db/my_structure.sql`
      end
      assert File.exists?(File.join(app_path, 'db', 'my_structure.sql'))
    end

    def test_rake_dump_structure_should_be_called_twice_when_migrate_redo
      add_to_config "config.active_record.schema_format = :sql"

      output = Dir.chdir(app_path) do
        `rails g model post title:string;
         bundle exec rake db:migrate:redo 2>&1 --trace;`
      end

      # expect only Invoke db:structure:dump (first_time)
      assert_no_match(/^\*\* Invoke db:structure:dump\s+$/, output)
    end

    def test_rake_dump_schema_cache
      Dir.chdir(app_path) do
        `rails generate model post title:string;
         rails generate model product name:string;
         bundle exec rake db:migrate db:schema:cache:dump`
      end
      assert File.exists?(File.join(app_path, 'db', 'schema_cache.dump'))
    end

    def test_rake_clear_schema_cache
      Dir.chdir(app_path) do
        `bundle exec rake db:schema:cache:dump db:schema:cache:clear`
      end
      assert !File.exists?(File.join(app_path, 'db', 'schema_cache.dump'))
    end

    def test_copy_templates
      Dir.chdir(app_path) do
        `bundle exec rake rails:templates:copy`
        %w(controller mailer scaffold).each do |dir|
          assert File.exists?(File.join(app_path, 'lib', 'templates', 'erb', dir))
        end
        %w(controller helper scaffold_controller assets).each do |dir|
          assert File.exists?(File.join(app_path, 'lib', 'templates', 'rails', dir))
        end
      end
    end
  end
end<|MERGE_RESOLUTION|>--- conflicted
+++ resolved
@@ -113,22 +113,16 @@
       end
     end
 
-<<<<<<< HEAD
-=======
     def test_rake_test_deprecation_messages
       Dir.chdir(app_path){ `rails generate scaffold user name:string` }
       Dir.chdir(app_path){ `rake db:migrate` }
 
-      %w(run recent uncommitted models helpers units controllers functionals integration).each do |test_suit_name|
+      %w(recent uncommitted).each do |test_suit_name|
         output = Dir.chdir(app_path) { `rake test:#{test_suit_name} 2>&1` }
         assert_match(/DEPRECATION WARNING: `rake test:#{test_suit_name}` is deprecated/, output)
       end
-
-      assert_match(/DEPRECATION WARNING: `rake test:single` is deprecated/,
-        Dir.chdir(app_path) { `rake test:single TEST=test/models/user_test.rb 2>&1` })
-    end
-
->>>>>>> 096ee159
+    end
+
     def test_rake_routes_calls_the_route_inspector
       app_file "config/routes.rb", <<-RUBY
         AppTemplate::Application.routes.draw do
