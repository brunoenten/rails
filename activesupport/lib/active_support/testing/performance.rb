--- conflicted
+++ resolved
@@ -1,6 +1,6 @@
-<<<<<<< HEAD
 require 'fileutils'
 require 'rails/version'
+require 'active_support/concern'
 require 'active_support/core_ext/class/delegating_attributes'
 require 'active_support/core_ext/string/inflections'
 require 'action_view/helpers/number_helper'
@@ -8,6 +8,19 @@
 module ActiveSupport
   module Testing
     module Performance
+      extend ActiveSupport::Concern
+      
+      included do
+        superclass_delegating_accessor :profile_options
+        self.profile_options = {}
+
+        if defined?(MiniTest::Assertions) && TestCase < MiniTest::Assertions
+          include ForMiniTest
+        else
+          include ForClassicTestUnit
+        end
+      end
+      
       # each implementation should define metrics and freeze the defaults
       DEFAULTS =
         if ARGV.include?('--benchmark')  # HAX for rake test
@@ -17,11 +30,6 @@
           { :runs => 1,
             :output => 'tmp/performance' }
         end
-
-      def self.included(base)
-        base.superclass_delegating_accessor :profile_options
-        base.profile_options = {}
-      end
       
       def full_profile_options
         DEFAULTS.merge(profile_options)
@@ -31,198 +39,86 @@
         "#{self.class.name}##{method_name}"
       end
       
-      def run(result)
-        return if method_name =~ /^default_test$/
-
-        yield(self.class::STARTED, name)
-        @_result = result
-
-        run_warmup
-        if full_profile_options && metrics = full_profile_options[:metrics]
-          metrics.each do |metric_name|
-            if klass = Metrics[metric_name.to_sym]
-              run_profile(klass.new)
-              result.add_run
-            else
-              puts '%20s: unsupported' % metric_name
-            end
-          end
-        end
-
-        yield(self.class::FINISHED, name)
-      end
-
-      def run_test(metric, mode)
-        run_callbacks :setup
-        setup
-        metric.send(mode) { __send__ @method_name }
-      rescue ::Test::Unit::AssertionFailedError => e
-        add_failure(e.message, e.backtrace)
-      rescue StandardError, ScriptError => e
-        add_error(e)
-      ensure
-        begin
-          teardown
-          run_callbacks :teardown, :enumerator => :reverse_each
-        rescue ::Test::Unit::AssertionFailedError => e
-          add_failure(e.message, e.backtrace)
-        rescue StandardError, ScriptError => e
-          add_error(e)
-        end
-      end
-
-      protected
-        # overridden by each implementation
-        def run_gc; end
-      
-        def run_warmup
-          run_gc
-=======
-begin
-  require 'ruby-prof'
-
-  require 'fileutils'
-  require 'rails/version'
-  require 'active_support/concern'
-  require 'active_support/core_ext/class/delegating_attributes'
-  require 'active_support/core_ext/string/inflections'
-
-  module ActiveSupport
-    module Testing
-      module Performance
-        extend ActiveSupport::Concern
-
-        included do
-          superclass_delegating_accessor :profile_options
-          self.profile_options = DEFAULTS
-
-          if defined?(MiniTest::Assertions) && TestCase < MiniTest::Assertions
-            include ForMiniTest
-          else
-            include ForClassicTestUnit
-          end
-        end
-
-        module ForMiniTest
-          def run(runner)
-            @runner = runner
-
-            run_warmup
-            if profile_options && metrics = profile_options[:metrics]
-              metrics.each do |metric_name|
-                if klass = Metrics[metric_name.to_sym]
-                  run_profile(klass.new)
-                end
+      module ForMiniTest
+        def run(runner)
+          @runner = runner
+
+          run_warmup
+          if full_profile_options && metrics = full_profile_options[:metrics]
+            metrics.each do |metric_name|
+              if klass = Metrics[metric_name.to_sym]
+                run_profile(klass.new)
               end
             end
           end
-
-          def run_test(metric, mode)
-            result = '.'
-            begin
-              run_callbacks :setup
-              setup
-              metric.send(mode) { __send__ method_name }
-            rescue Exception => e
-              result = @runner.puke(self.class, method_name, e)
-            ensure
-              begin
-                teardown
-                run_callbacks :teardown, :enumerator => :reverse_each
-              rescue Exception => e
-                result = @runner.puke(self.class, method_name, e)
-              end
-            end
-            result
-          end
-        end
-
-        module ForClassicTestUnit
-          def run(result)
-            return if method_name =~ /^default_test$/
-
-            yield(self.class::STARTED, name)
-            @_result = result
-
-            run_warmup
-            if profile_options && metrics = profile_options[:metrics]
-              metrics.each do |metric_name|
-                if klass = Metrics[metric_name.to_sym]
-                  run_profile(klass.new)
-                  result.add_run
-                end
-              end
-            end
-
-            yield(self.class::FINISHED, name)
-          end
-
-          def run_test(metric, mode)
+        end
+
+        def run_test(metric, mode)
+          result = '.'
+          begin
             run_callbacks :setup
             setup
-            metric.send(mode) { __send__ @method_name }
-          rescue ::Test::Unit::AssertionFailedError => e
-          add_failure(e.message, e.backtrace)
-          rescue StandardError, ScriptError => e
-            add_error(e)
+            metric.send(mode) { __send__ method_name }
+          rescue Exception => e
+            result = @runner.puke(self.class, method_name, e)
           ensure
             begin
               teardown
               run_callbacks :teardown, :enumerator => :reverse_each
-            rescue ::Test::Unit::AssertionFailedError => e
-              add_failure(e.message, e.backtrace)
-            rescue StandardError, ScriptError => e
-              add_error(e)
-            end
-          end
-        end
-
-        DEFAULTS =
-          if benchmark = ARGV.include?('--benchmark')  # HAX for rake test
-            { :benchmark => true,
-              :runs => 4,
-              :metrics => [:wall_time, :memory, :objects, :gc_runs, :gc_time],
-              :output => 'tmp/performance' }
-          else
-            { :benchmark => false,
-              :runs => 1,
-              :min_percent => 0.01,
-              :metrics => [:process_time, :memory, :objects],
-              :formats => [:flat, :graph_html, :call_tree],
-              :output => 'tmp/performance' }
-          end.freeze
-
-        def full_test_name
-          "#{self.class.name}##{method_name}"
-        end
-
-        protected
-          def run_warmup
-            GC.start
-
-            time = Metrics::Time.new
-            run_test(time, :benchmark)
-            puts "%s (%s warmup)" % [full_test_name, time.format(time.total)]
-
-            GC.start
-          end
-
-          def run_profile(metric)
-            klass = profile_options[:benchmark] ? Benchmarker : Profiler
-            performer = klass.new(self, metric)
-
-            performer.run
-            puts performer.report
-            performer.record
-          end
-
-        class Performer
-          delegate :run_test, :profile_options, :full_test_name, :to => :@harness
-
-          def initialize(harness, metric)
-            @harness, @metric = harness, metric
-          end
->>>>>>> 70f9558d
+            rescue Exception => e
+              result = @runner.puke(self.class, method_name, e)
+            end
+          end
+          result
+        end
+      end
+
+      module ForClassicTestUnit
+        def run(result)
+          return if method_name =~ /^default_test$/
+
+          yield(self.class::STARTED, name)
+          @_result = result
+
+          run_warmup
+          if full_profile_options && metrics = full_profile_options[:metrics]
+            metrics.each do |metric_name|
+              if klass = Metrics[metric_name.to_sym]
+                run_profile(klass.new)
+                result.add_run
+              end
+            end
+          end
+
+          yield(self.class::FINISHED, name)
+        end
+
+        def run_test(metric, mode)
+          run_callbacks :setup
+          setup
+          metric.send(mode) { __send__ @method_name }
+        rescue ::Test::Unit::AssertionFailedError => e
+        add_failure(e.message, e.backtrace)
+        rescue StandardError, ScriptError => e
+          add_error(e)
+        ensure
+          begin
+            teardown
+            run_callbacks :teardown, :enumerator => :reverse_each
+          rescue ::Test::Unit::AssertionFailedError => e
+            add_failure(e.message, e.backtrace)
+          rescue StandardError, ScriptError => e
+            add_error(e)
+          end
+        end
+      end
+
+      protected
+        # overridden by each implementation
+        def run_gc; end
+      
+        def run_warmup
+          run_gc
 
           time = Metrics::Time.new
           run_test(time, :benchmark)
